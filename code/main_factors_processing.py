

import pandas as pd
import numpy as np
from concurrent.futures import ThreadPoolExecutor, as_completed
import multiprocessing
import logging
from tqdm import tqdm
from pathlib import Path
import os 
os.chdir(r'C:\git\backtest-baam\code')

from data_preparation.data_loader import DataLoaderYC
from modeling.yield_curve_modeling import YieldCurveModel
from modeling.evaluation_metrics import calculate_out_of_sample_metrics
from backtesting.factors_processing import FactorsProcessor
from backtesting.config_models import models_configurations

from config_paths import SAVE_DIR

#CONFIDENCE_LEVEL = 0.05  # 5% for 95% confidence level
BETAS_DIR = r'\\msfsshared\bnkg\RMAS\Users\Alberto\backtest-baam\data_joint'
BETAS_DIR = r'C:\git\backtest-baam\data'
#SAVE_DIR = r'\\msfsshared\bnkg\RMAS\Users\Alberto\backtest-baam\data_joint'
#LOG_DIR = r"C:\git\backtest-baam\logs"
LOG_DIR = r"\\msfsshared\bnkg\RMAS\Users\Alberto\backtest-baam\logs"
#MLFLOW_TRACKING_URI = r"sqlite:///C:/git/backtest-baam/mlflow/mlflow.db"

def setup_country_logger(country, log_dir):
    """
    Set up a dedicated logger for a specific country.
    """
    logger = logging.getLogger(country)
    logger.setLevel(logging.INFO)
    log_file = os.path.join(log_dir, f"{country}_factors_processing.log")
    # Remove any existing handlers
    if logger.hasHandlers():
        logger.handlers.clear()
    handler = logging.FileHandler(log_file)
    formatter = logging.Formatter("%(asctime)s - %(levelname)s - %(message)s")
    handler.setFormatter(formatter)
    logger.addHandler(handler)
    return logger

def compute_and_save_out_of_sample_metrics(df_predictions, output_dir):
    """
    Compute out-of-sample metrics (e.g., RMSE, R-squared) for all maturities and save them to separate files.

    Args:
        df_predictions (pd.DataFrame): DataFrame containing predictions, actuals, horizons, and execution dates.
        output_dir (str or Path): Directory where the metrics files will be saved.
        model_name (str): Name of the model (used in file naming).
    """
    # Initialize lists to store metrics for all maturities
    outofsample_metrics_by_horizon = []
    outofsample_metrics_by_exec_date = []
    outofsample_metrics = []

    # Iterate over maturities
    for maturity in df_predictions['maturity'].unique():
        # Filter predictions for the current maturity
        temp = df_predictions[df_predictions['maturity'] == maturity].copy()

        # Calculate metrics for the current maturity
        outofsample_metrics_temp = calculate_out_of_sample_metrics(temp)

        # Add maturity as a column to each set of metrics
        outofsample_metrics_temp["by_horizon"]['maturity'] = maturity
        outofsample_metrics_temp["by_execution_date"]['maturity'] = maturity
        outofsample_metrics_temp["by_row"]['maturity'] = maturity

        # Append metrics to the corresponding lists
        outofsample_metrics_by_horizon.append(outofsample_metrics_temp["by_horizon"])
        outofsample_metrics_by_exec_date.append(outofsample_metrics_temp["by_execution_date"])
        outofsample_metrics.append(outofsample_metrics_temp["by_row"])

    # Combine metrics across all maturities
    metrics_by_horizon = pd.concat(outofsample_metrics_by_horizon, ignore_index=True)
    metrics_by_execution_date = pd.concat(outofsample_metrics_by_exec_date, ignore_index=True)
    metrics_by_row = pd.concat(outofsample_metrics, ignore_index=True)

    # Ensure the output directory exists
    output_dir = Path(output_dir)
    output_dir.mkdir(parents=True, exist_ok=True)

    # Save metrics to CSV files
    print("Saving out-of-sample metrics to files...")

    metrics_by_horizon_file = output_dir / f"outofsample_metrics_by_horizon.csv"
    metrics_by_horizon.to_csv(metrics_by_horizon_file, index=False)

    metrics_by_execution_date_file = output_dir / f"outofsample_metrics_by_execution_date.csv"
    metrics_by_execution_date.to_csv(metrics_by_execution_date_file, index=False)

    metrics_by_row_file = output_dir / f"outofsample_metrics_by_row.csv"
    metrics_by_row.to_csv(metrics_by_row_file, index=False)

    print("Out-of-sample metrics saved successfully.")

def process_execution_date(country, model_name, model_config, execution_date, yield_curve_model, model_params, preloaded_data):
    """
    Process a single execution date for a given country and model.

    Args:
        country (str): The country being processed (e.g., "US").
        model_name (str): The name of the model being processed (e.g., "AR_1").
        model_config (dict): The configuration for the selected model.
        execution_date (datetime): The execution date being processed.
        yield_curve_model (YieldCurveModel): The yield curve model instance.
        model_params (dict): The model parameters.
        preloaded_data (dict): Preloaded forecasted and simulated beta data.
    """
    try:
        # Create an instance of FactorsProcessor
        processor = FactorsProcessor(
            country=country,
            model_name=model_name,
            model_config=model_config,
            execution_date=execution_date,
            yield_curve_model=yield_curve_model,
            model_params=model_params,
            preloaded_data=preloaded_data  # Pass preloaded data
        )

        # Process the selected beta combination for the current execution date
        processor.load_betas()  # Load forecasted and simulated betas

        processor.compute_simulated_observed_yields()  # Compute yields using simulations
        processor.save_simulated_yields_long_format()

        # Process observed yields
        processor.compute_observed_yields()

        # save simulated yields and average simulation with actuals
        mean_simulated_yields_and_actual = processor.save_mean_simulated_yields_to_forecasts()

        #processor.compute_predicted_yields()  # Compute predicted yields
        #processor.align_observed_and_predicted_yields()  # Align observed and predicted yields

        # align time indices
        mean_simulated_yields_and_actual_aligned = mean_simulated_yields_and_actual.dropna(subset=["mean_simulated", "actual"]).copy()
        mean_simulated_yields_and_actual_aligned = mean_simulated_yields_and_actual_aligned.rename(columns={"mean_simulated": "prediction"})

        # Optionally, keep only required columns for metrics
        mean_simulated_yields_and_actual_aligned = mean_simulated_yields_and_actual_aligned[["horizon", "actual", 
                                                                                            "prediction", "execution_date", 
                                                                                            "forecast_date", "maturity"]].reset_index(drop=True)

        # Calculate and save returns
        processor.calculate_and_save_returns_simulations()  # Save monthly and annual returns
        monthly_returns_df, annual_returns_df = processor.get_mean_simulated_returns()
        # Save and compute metrics in main_factors_processing.py
        processor.compute_var_cvar_vol()

        return mean_simulated_yields_and_actual_aligned, monthly_returns_df, annual_returns_df

    except ValueError as e:
        # Log the error and skip processing for this execution date
        logging.warning(f"Skipping execution date {execution_date}: {e}")
        return None

def main():
    """
    Main function to process factors for multiple countries, models, and execution dates.
    """
    # Initialize data loader
    data_loader = DataLoaderYC(r'\\msfsshared\bnkg\RMAS\Resources\BAAM\OpenBAAM\Private\Data\BaseDB.mat')

    # Define the countries and models to process
    countries = ['US']  # Add other countries if needed , 'EA', 'UK' US
    
    # Define the subset of models to run
    run_all_models = False
    
    if not run_all_models:
        models_to_run = ["AR_1",
                         "Mixed_Model",
                         "Mixed_Model_curvMacro",
<<<<<<< HEAD
                         "Mixed_Model_MRM"]  # <-- Set your desired subset here
        
=======
                         "Mixed_Model_MRM",
                         "AR_1_Output_Gap_Direct_Inflation_UCSV"]  # <-- Set your desired subset here
>>>>>>> fe08fb2b
        # Filter models_configurations for the selected models
        selected_models_configurations = {k: v for k, v in models_configurations.items() if k in models_to_run}
    else:
        selected_models_configurations = models_configurations
    
    # Determine the number of workers for parallel processing
<<<<<<< HEAD
    max_workers = max(1, multiprocessing.cpu_count() // 2)
    
=======
    max_workers = max(1, multiprocessing.cpu_count()//3)  # 
    print(str(max_workers) + " workers will be used for parallel processing.")
>>>>>>> fe08fb2b
    for country in countries:
        
        # Configure logging
        #logging.basicConfig(
        #    filename=os.path.join(LOG_DIR, f"{country}_main_factors_processing.log"),
        #    level=logging.INFO,
        #    format="%(asctime)s - %(levelname)s - %(message)s"
        #)
        logger = setup_country_logger(country, LOG_DIR)
        logger.info(f"Using {max_workers} workers for parallel processing.")
        logger.info(f"Starting processing for country: {country}")

        # Load data for the country
        _, _, _ = data_loader.load_data()
        if country == 'EA':
            selectedCurveName, selected_curve_data, modelParams = data_loader.process_data('DE')
        else:
            selectedCurveName, selected_curve_data, modelParams = data_loader.process_data(country)

        # Update model parameters
        modelParams.update({'minMaturity': 0.08, 'maxMaturity': 10, 'lambda1fixed': 0.7173})
        yield_curve_model = YieldCurveModel(selected_curve_data, modelParams)

        # Iterate over the selected beta combinations (from models_configurations)
        for model_name, model_config in selected_models_configurations.items():
            all_yields_predictions = []  # List to store predictions for all execution dates
            all_monthly_returns = []
            all_annual_returns = []

            logger.info(f"Processing model: {model_name} for country: {country}")

            # Get all execution dates for the current country and model combination
            execution_dates_file = Path(BETAS_DIR) / country / "factors" / model_config["beta1"] / "beta1" / "forecasts.csv"
            execution_dates = pd.read_csv(execution_dates_file)['execution_date'].unique()
            execution_dates = pd.to_datetime(execution_dates)  # Convert execution dates to datetime
            execution_dates = sorted(execution_dates)
            
            execution_dates_filter = False
            custom_dates = pd.date_range(start="1995-01-01", end="2000-01-01", freq="MS")
            if execution_dates_filter:
                execution_dates = [d for d in execution_dates if d in custom_dates]
            
            # Preload forecasted and simulated beta data
            preloaded_data = {"forecasted": {}, "simulated": {}}
            for beta_name in ["beta1", "beta2", "beta3"]:
                beta_model_name = model_config[beta_name]

                # Load forecasted betas
                forecast_path = Path(BETAS_DIR) / country / "factors" / beta_model_name / beta_name / "forecasts.csv"
                if forecast_path.exists():
                    df_forecast = pd.read_csv(forecast_path)
                    df_forecast['execution_date'] = pd.to_datetime(df_forecast['execution_date'])  # Ensure datetime type
                    df_forecast['forecast_date'] = pd.to_datetime(df_forecast['forecast_date'])  # Ensure datetime type
                    preloaded_data["forecasted"][beta_name] = df_forecast.sort_values(by=["execution_date", "forecast_date"])  # Sort
                else:
                    logger.warning(f"Forecast file not found: {forecast_path}")

                # Load simulated betas
                simulation_path = Path(BETAS_DIR) / country / "factors" / beta_model_name / beta_name / "simulations.parquet"
                if simulation_path.exists():
                    df_simulation = pd.read_parquet(simulation_path)
                    df_simulation['execution_date'] = pd.to_datetime(df_simulation['execution_date'])  # Ensure datetime type
                    df_simulation['forecast_date'] = pd.to_datetime(df_simulation['forecast_date'])  # Ensure datetime type
                    preloaded_data["simulated"][beta_name] = df_simulation.sort_values(by=["execution_date", "forecast_date"])  # Sort
                else:
                    logger.warning(f"Simulation file not found: {simulation_path}")

            # Log the structure of preloaded_data
            #logger.info(f"Preloaded data structure: {preloaded_data.keys()}")

            # Partition execution dates into non-overlapping chunks for each worker
            execution_dates_chunks = np.array_split(execution_dates, max_workers)

            # Parallelize processing of execution date chunks
            with ThreadPoolExecutor(max_workers=max_workers) as executor:
                futures = [
                    executor.submit(
                        process_execution_date,
                        country,
                        model_name,
                        model_config,
                        execution_date,
                        yield_curve_model,
                        modelParams,
                        preloaded_data  # Pass preloaded data to the worker
                    )
                    for chunk in execution_dates_chunks
                    for execution_date in chunk
                ]

                for future in tqdm(as_completed(futures), total=len(futures), desc=f"Processing {model_name} for {country}"):
                    try:
                        yields_predictions, monthly_returns_df, annual_returns_df = future.result()
                        all_yields_predictions.append(yields_predictions)  # Collect predictions
                        all_monthly_returns.append(monthly_returns_df)
                        all_annual_returns.append(annual_returns_df)                        
                    except Exception as e:
                        logger.error(f"Error in parallel processing: {e}", exc_info=True)

            # Combine all predictions into a single DataFrame
            df_yields__predictions = pd.concat(all_yields_predictions, ignore_index=True)
            compute_and_save_out_of_sample_metrics(df_yields__predictions, Path(SAVE_DIR) / country / "yields" / "estimated_yields" / model_name)

            # Save returns forecasts.csv
            monthly_returns_all = pd.concat(all_monthly_returns, ignore_index=True)
            annual_returns_all = pd.concat(all_annual_returns, ignore_index=True)

            monthly_returns_file = Path(SAVE_DIR) / country / "returns" / "estimated_returns" / model_name / "monthly" / "forecasts.csv"
            annual_returns_file = Path(SAVE_DIR) / country / "returns" / "estimated_returns" / model_name / "annual" / "forecasts.csv"
            monthly_returns_file.parent.mkdir(parents=True, exist_ok=True)
            annual_returns_file.parent.mkdir(parents=True, exist_ok=True)

            monthly_returns_all.to_csv(monthly_returns_file, index=False)
            annual_returns_all.to_csv(annual_returns_file, index=False)

            compute_and_save_out_of_sample_metrics(
                monthly_returns_all, 
                Path(SAVE_DIR) / country / "returns" / "estimated_returns" / model_name / "monthly"
            )
            compute_and_save_out_of_sample_metrics(
                annual_returns_all, 
                Path(SAVE_DIR) / country / "returns" / "estimated_returns" / model_name / "annual"
            )

    logger.info("Out-of-sample metrics saved successfully.")

if __name__ == "__main__":
    main()

<|MERGE_RESOLUTION|>--- conflicted
+++ resolved
@@ -176,26 +176,16 @@
         models_to_run = ["AR_1",
                          "Mixed_Model",
                          "Mixed_Model_curvMacro",
-<<<<<<< HEAD
-                         "Mixed_Model_MRM"]  # <-- Set your desired subset here
-        
-=======
                          "Mixed_Model_MRM",
                          "AR_1_Output_Gap_Direct_Inflation_UCSV"]  # <-- Set your desired subset here
->>>>>>> fe08fb2b
         # Filter models_configurations for the selected models
         selected_models_configurations = {k: v for k, v in models_configurations.items() if k in models_to_run}
     else:
         selected_models_configurations = models_configurations
     
     # Determine the number of workers for parallel processing
-<<<<<<< HEAD
-    max_workers = max(1, multiprocessing.cpu_count() // 2)
-    
-=======
     max_workers = max(1, multiprocessing.cpu_count()//3)  # 
     print(str(max_workers) + " workers will be used for parallel processing.")
->>>>>>> fe08fb2b
     for country in countries:
         
         # Configure logging
