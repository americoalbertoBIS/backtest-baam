

import pandas as pd
import numpy as np
from concurrent.futures import ThreadPoolExecutor, as_completed
import multiprocessing
import logging
from tqdm import tqdm
from pathlib import Path
import os 
os.chdir(r'C:\git\backtest-baam\code')

from data_preparation.data_loader import DataLoaderYC
from modeling.yield_curve_modeling import YieldCurveModel
from modeling.evaluation_metrics import calculate_out_of_sample_metrics
from backtesting.factors_processing import FactorsProcessor
from backtesting.config_models import models_configurations

CONFIDENCE_LEVEL = 0.05  # 5% for 95% confidence level
SAVE_DIR = r'\\msfsshared\bnkg\RMAS\Users\Alberto\backtest-baam\data_joint'
#LOG_DIR = r"C:\git\backtest-baam\logs"
LOG_DIR = r"\\msfsshared\bnkg\RMAS\Users\Alberto\backtest-baam\logs"
MLFLOW_TRACKING_URI = r"sqlite:///C:/git/backtest-baam/mlflow/mlflow.db"

def setup_country_logger(country, log_dir):
    """
    Set up a dedicated logger for a specific country.
    """
    logger = logging.getLogger(country)
    logger.setLevel(logging.INFO)
    log_file = os.path.join(log_dir, f"{country}_factors_processing.log")
    # Remove any existing handlers
    if logger.hasHandlers():
        logger.handlers.clear()
    handler = logging.FileHandler(log_file)
    formatter = logging.Formatter("%(asctime)s - %(levelname)s - %(message)s")
    handler.setFormatter(formatter)
    logger.addHandler(handler)
    return logger

def compute_and_save_out_of_sample_metrics(df_predictions, output_dir):
    """
    Compute out-of-sample metrics (e.g., RMSE, R-squared) for all maturities and save them to separate files.

    Args:
        df_predictions (pd.DataFrame): DataFrame containing predictions, actuals, horizons, and execution dates.
        output_dir (str or Path): Directory where the metrics files will be saved.
        model_name (str): Name of the model (used in file naming).
    """
    # Initialize lists to store metrics for all maturities
    outofsample_metrics_by_horizon = []
    outofsample_metrics_by_exec_date = []
    outofsample_metrics = []

    # Iterate over maturities
    for maturity in df_predictions['maturity'].unique():
        # Filter predictions for the current maturity
        temp = df_predictions[df_predictions['maturity'] == maturity].copy()

        # Calculate metrics for the current maturity
        outofsample_metrics_temp = calculate_out_of_sample_metrics(temp)

        # Add maturity as a column to each set of metrics
        outofsample_metrics_temp["by_horizon"]['maturity'] = maturity
        outofsample_metrics_temp["by_execution_date"]['maturity'] = maturity
        outofsample_metrics_temp["by_row"]['maturity'] = maturity

        # Append metrics to the corresponding lists
        outofsample_metrics_by_horizon.append(outofsample_metrics_temp["by_horizon"])
        outofsample_metrics_by_exec_date.append(outofsample_metrics_temp["by_execution_date"])
        outofsample_metrics.append(outofsample_metrics_temp["by_row"])

    # Combine metrics across all maturities
    metrics_by_horizon = pd.concat(outofsample_metrics_by_horizon, ignore_index=True)
    metrics_by_execution_date = pd.concat(outofsample_metrics_by_exec_date, ignore_index=True)
    metrics_by_row = pd.concat(outofsample_metrics, ignore_index=True)

    # Ensure the output directory exists
    output_dir = Path(output_dir)
    output_dir.mkdir(parents=True, exist_ok=True)

    # Save metrics to CSV files
    print("Saving out-of-sample metrics to files...")

    metrics_by_horizon_file = output_dir / f"outofsample_metrics_by_horizon.csv"
    metrics_by_horizon.to_csv(metrics_by_horizon_file, index=False)

    metrics_by_execution_date_file = output_dir / f"outofsample_metrics_by_execution_date.csv"
    metrics_by_execution_date.to_csv(metrics_by_execution_date_file, index=False)

    metrics_by_row_file = output_dir / f"outofsample_metrics_by_row.csv"
    metrics_by_row.to_csv(metrics_by_row_file, index=False)

    print("Out-of-sample metrics saved successfully.")

def process_execution_date(country, model_name, model_config, execution_date, yield_curve_model, model_params, preloaded_data):
    """
    Process a single execution date for a given country and model.

    Args:
        country (str): The country being processed (e.g., "US").
        model_name (str): The name of the model being processed (e.g., "AR_1").
        model_config (dict): The configuration for the selected model.
        execution_date (datetime): The execution date being processed.
        yield_curve_model (YieldCurveModel): The yield curve model instance.
        model_params (dict): The model parameters.
        preloaded_data (dict): Preloaded forecasted and simulated beta data.
    """
    try:
        # Create an instance of FactorsProcessor
        processor = FactorsProcessor(
            country=country,
            model_name=model_name,
            model_config=model_config,
            execution_date=execution_date,
            yield_curve_model=yield_curve_model,
            model_params=model_params,
            preloaded_data=preloaded_data  # Pass preloaded data
        )

        # Process the selected beta combination for the current execution date
        processor.load_betas()  # Load forecasted and simulated betas

        processor.compute_simulated_observed_yields()  # Compute yields using simulations
        processor.save_simulated_yields_long_format()

        # Process observed yields
        processor.compute_observed_yields()

        # save simulated yields and average simulation with actuals
        mean_simulated_yields_and_actual = processor.save_mean_simulated_yields_to_forecasts()

        #processor.compute_predicted_yields()  # Compute predicted yields
        #processor.align_observed_and_predicted_yields()  # Align observed and predicted yields

        # align time indices
        mean_simulated_yields_and_actual_aligned = mean_simulated_yields_and_actual.dropna(subset=["mean_simulated", "actual"]).copy()
        mean_simulated_yields_and_actual_aligned = mean_simulated_yields_and_actual_aligned.rename(columns={"mean_simulated": "prediction"})

        # Optionally, keep only required columns for metrics
        mean_simulated_yields_and_actual_aligned = mean_simulated_yields_and_actual_aligned[["horizon", "actual", 
                                                                                            "prediction", "execution_date", 
                                                                                            "forecast_date", "maturity"]].reset_index(drop=True)

        # Calculate and save returns
        processor.calculate_and_save_returns()  # Save monthly and annual returns
        processor.compute_var_cvar_vol()

        #aligned_data = pd.concat(
        #    [processor.aligned_observed_yields_df.stack(), processor.aligned_predicted_yields_df.stack()],
        #    axis=1,
        #    keys=["actual", "prediction"]
        #).dropna()  # Drop rows where either observed or predicted values are missing

        # Construct the predictions DataFrame
        #predictions = pd.DataFrame({
        #   "horizon": (aligned_data.index.get_level_values(0) - execution_date).days // 30,
        #    "actual": aligned_data["actual"].values,
        #    "prediction": aligned_data["prediction"].values,
        #    "execution_date": execution_date,
        #    "forecast_date": aligned_data.index.get_level_values(0),
        #    "maturity": aligned_data.index.get_level_values(1)
        #}).reset_index(drop=True)

        return mean_simulated_yields_and_actual_aligned

    except ValueError as e:
        # Log the error and skip processing for this execution date
        logging.warning(f"Skipping execution date {execution_date}: {e}")
        return None

def main():
    """
    Main function to process factors for multiple countries, models, and execution dates.
    """
    # Initialize data loader
    data_loader = DataLoaderYC(r'\\msfsshared\bnkg\RMAS\Resources\BAAM\OpenBAAM\Private\Data\BaseDB.mat')

    # Define the countries and models to process
<<<<<<< HEAD
    countries = ['UK']  # Add other countries if needed , 'US', 'EA', 'UK'
=======
    countries = ['US']  # Add other countries if needed , 'EA', 'UK'
>>>>>>> 97979ca8
    
    # Define the subset of models to run
    run_all_models = False
    
    if not run_all_models:
        models_to_run = ["Mixed_Model_MRM"]  # <-- Set your desired subset here
        # Filter models_configurations for the selected models
        selected_models_configurations = {k: v for k, v in models_configurations.items() if k in models_to_run}
    else:
        selected_models_configurations = models_configurations
    
    # Determine the number of workers for parallel processing
    max_workers = max(1, multiprocessing.cpu_count() // 3)
    

    

    for country in countries:
        
        # Configure logging
        #logging.basicConfig(
        #    filename=os.path.join(LOG_DIR, f"{country}_main_factors_processing.log"),
        #    level=logging.INFO,
        #    format="%(asctime)s - %(levelname)s - %(message)s"
        #)
        logger = setup_country_logger(country, LOG_DIR)
        logger.info(f"Using {max_workers} workers for parallel processing.")
        logger.info(f"Starting processing for country: {country}")

        # Load data for the country
        _, _, _ = data_loader.load_data()
        if country == 'EA':
            selectedCurveName, selected_curve_data, modelParams = data_loader.process_data('DE')
        else:
            selectedCurveName, selected_curve_data, modelParams = data_loader.process_data(country)

        # Update model parameters
        modelParams.update({'minMaturity': 0.08, 'maxMaturity': 10, 'lambda1fixed': 0.7173})
        yield_curve_model = YieldCurveModel(selected_curve_data, modelParams)

        # Iterate over the selected beta combinations (from models_configurations)
        for model_name, model_config in selected_models_configurations.items():
            all_predictions = []  # List to store predictions for all execution dates
            
            logger.info(f"Processing model: {model_name} for country: {country}")

            # Get all execution dates for the current country and model combination
            execution_dates_file = Path(SAVE_DIR) / country / "factors" / model_config["beta1"] / "beta1" / "forecasts.csv"
            execution_dates = pd.read_csv(execution_dates_file)['execution_date'].unique()
            execution_dates = pd.to_datetime(execution_dates)  # Convert execution dates to datetime
            execution_dates = sorted(execution_dates)
            
            # Preload forecasted and simulated beta data
            preloaded_data = {"forecasted": {}, "simulated": {}}
            for beta_name in ["beta1", "beta2", "beta3"]:
                beta_model_name = model_config[beta_name]

                # Load forecasted betas
                forecast_path = Path(SAVE_DIR) / country / "factors" / beta_model_name / beta_name / "forecasts.csv"
                if forecast_path.exists():
                    df_forecast = pd.read_csv(forecast_path)
                    df_forecast['execution_date'] = pd.to_datetime(df_forecast['execution_date'])  # Ensure datetime type
                    df_forecast['forecast_date'] = pd.to_datetime(df_forecast['forecast_date'])  # Ensure datetime type
                    preloaded_data["forecasted"][beta_name] = df_forecast.sort_values(by=["execution_date", "forecast_date"])  # Sort
                else:
                    logger.warning(f"Forecast file not found: {forecast_path}")

                # Load simulated betas
                simulation_path = Path(SAVE_DIR) / country / "factors" / beta_model_name / beta_name / "simulations.parquet"
                if simulation_path.exists():
                    df_simulation = pd.read_parquet(simulation_path)
                    df_simulation['execution_date'] = pd.to_datetime(df_simulation['execution_date'])  # Ensure datetime type
                    df_simulation['forecast_date'] = pd.to_datetime(df_simulation['forecast_date'])  # Ensure datetime type
                    preloaded_data["simulated"][beta_name] = df_simulation.sort_values(by=["execution_date", "forecast_date"])  # Sort
                else:
                    logger.warning(f"Simulation file not found: {simulation_path}")

            # Log the structure of preloaded_data
            #logger.info(f"Preloaded data structure: {preloaded_data.keys()}")

            # Partition execution dates into non-overlapping chunks for each worker
            execution_dates_chunks = np.array_split(execution_dates, max_workers)

            # Parallelize processing of execution date chunks
            with ThreadPoolExecutor(max_workers=max_workers) as executor:
                futures = [
                    executor.submit(
                        process_execution_date,
                        country,
                        model_name,
                        model_config,
                        execution_date,
                        yield_curve_model,
                        modelParams,
                        preloaded_data  # Pass preloaded data to the worker
                    )
                    for chunk in execution_dates_chunks
                    for execution_date in chunk
                ]

                for future in tqdm(as_completed(futures), total=len(futures), desc=f"Processing {model_name} for {country}"):
                    try:
                        predictions = future.result()
                        all_predictions.append(predictions)  # Collect predictions
                    except Exception as e:
                        logger.error(f"Error in parallel processing: {e}", exc_info=True)

            # Combine all predictions into a single DataFrame
            df_predictions = pd.concat(all_predictions, ignore_index=True)

            compute_and_save_out_of_sample_metrics(df_predictions, Path(SAVE_DIR) / country / "yields" / "estimated_yields" / model_name)

    logger.info("Out-of-sample metrics saved successfully.")

if __name__ == "__main__":
    main()

<|MERGE_RESOLUTION|>--- conflicted
+++ resolved
@@ -177,11 +177,7 @@
     data_loader = DataLoaderYC(r'\\msfsshared\bnkg\RMAS\Resources\BAAM\OpenBAAM\Private\Data\BaseDB.mat')
 
     # Define the countries and models to process
-<<<<<<< HEAD
-    countries = ['UK']  # Add other countries if needed , 'US', 'EA', 'UK'
-=======
     countries = ['US']  # Add other countries if needed , 'EA', 'UK'
->>>>>>> 97979ca8
     
     # Define the subset of models to run
     run_all_models = False
