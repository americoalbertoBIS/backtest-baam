

import pandas as pd
import numpy as np
from concurrent.futures import ThreadPoolExecutor, as_completed
import multiprocessing
import logging
from tqdm import tqdm
from pathlib import Path
import os 
os.chdir(r'C:\git\backtest-baam\code')

from data_preparation.data_loader import DataLoaderYC
from modeling.yield_curve_modeling import YieldCurveModel
from modeling.evaluation_metrics import calculate_out_of_sample_metrics
from backtesting.factors_processing import FactorsProcessor
from backtesting.config_models import models_configurations

from config_paths import SAVE_DIR

#CONFIDENCE_LEVEL = 0.05  # 5% for 95% confidence level
BETAS_DIR = r'\\msfsshared\bnkg\RMAS\Users\Alberto\backtest-baam\data_joint'
#SAVE_DIR = r'\\msfsshared\bnkg\RMAS\Users\Alberto\backtest-baam\data_joint'
#LOG_DIR = r"C:\git\backtest-baam\logs"
LOG_DIR = r"\\msfsshared\bnkg\RMAS\Users\Alberto\backtest-baam\logs"
#MLFLOW_TRACKING_URI = r"sqlite:///C:/git/backtest-baam/mlflow/mlflow.db"

def setup_country_logger(country, log_dir):
    """
    Set up a dedicated logger for a specific country.
    """
    logger = logging.getLogger(country)
    logger.setLevel(logging.INFO)
    log_file = os.path.join(log_dir, f"{country}_factors_processing.log")
    # Remove any existing handlers
    if logger.hasHandlers():
        logger.handlers.clear()
    handler = logging.FileHandler(log_file)
    formatter = logging.Formatter("%(asctime)s - %(levelname)s - %(message)s")
    handler.setFormatter(formatter)
    logger.addHandler(handler)
    return logger

def compute_and_save_out_of_sample_metrics(df_predictions, output_dir):
    """
    Compute out-of-sample metrics (e.g., RMSE, R-squared) for all maturities and save them to separate files.

    Args:
        df_predictions (pd.DataFrame): DataFrame containing predictions, actuals, horizons, and execution dates.
        output_dir (str or Path): Directory where the metrics files will be saved.
        model_name (str): Name of the model (used in file naming).
    """
    # Initialize lists to store metrics for all maturities
    outofsample_metrics_by_horizon = []
    outofsample_metrics_by_exec_date = []
    outofsample_metrics = []

    # Iterate over maturities
    for maturity in df_predictions['maturity'].unique():
        # Filter predictions for the current maturity
        temp = df_predictions[df_predictions['maturity'] == maturity].copy()

        # Calculate metrics for the current maturity
        outofsample_metrics_temp = calculate_out_of_sample_metrics(temp)

        # Add maturity as a column to each set of metrics
        outofsample_metrics_temp["by_horizon"]['maturity'] = maturity
        outofsample_metrics_temp["by_execution_date"]['maturity'] = maturity
        outofsample_metrics_temp["by_row"]['maturity'] = maturity

        # Append metrics to the corresponding lists
        outofsample_metrics_by_horizon.append(outofsample_metrics_temp["by_horizon"])
        outofsample_metrics_by_exec_date.append(outofsample_metrics_temp["by_execution_date"])
        outofsample_metrics.append(outofsample_metrics_temp["by_row"])

    # Combine metrics across all maturities
    metrics_by_horizon = pd.concat(outofsample_metrics_by_horizon, ignore_index=True)
    metrics_by_execution_date = pd.concat(outofsample_metrics_by_exec_date, ignore_index=True)
    metrics_by_row = pd.concat(outofsample_metrics, ignore_index=True)

    # Ensure the output directory exists
    output_dir = Path(output_dir)
    output_dir.mkdir(parents=True, exist_ok=True)

    # Save metrics to CSV files
    print("Saving out-of-sample metrics to files...")

    metrics_by_horizon_file = output_dir / f"outofsample_metrics_by_horizon.csv"
    metrics_by_horizon.to_csv(metrics_by_horizon_file, index=False)

    metrics_by_execution_date_file = output_dir / f"outofsample_metrics_by_execution_date.csv"
    metrics_by_execution_date.to_csv(metrics_by_execution_date_file, index=False)

    metrics_by_row_file = output_dir / f"outofsample_metrics_by_row.csv"
    metrics_by_row.to_csv(metrics_by_row_file, index=False)

    print("Out-of-sample metrics saved successfully.")

def process_execution_date(country, model_name, model_config, execution_date, yield_curve_model, model_params, preloaded_data):
    """
    Process a single execution date for a given country and model.

    Args:
        country (str): The country being processed (e.g., "US").
        model_name (str): The name of the model being processed (e.g., "AR_1").
        model_config (dict): The configuration for the selected model.
        execution_date (datetime): The execution date being processed.
        yield_curve_model (YieldCurveModel): The yield curve model instance.
        model_params (dict): The model parameters.
        preloaded_data (dict): Preloaded forecasted and simulated beta data.
    """
    try:
        # Create an instance of FactorsProcessor
        processor = FactorsProcessor(
            country=country,
            model_name=model_name,
            model_config=model_config,
            execution_date=execution_date,
            yield_curve_model=yield_curve_model,
            model_params=model_params,
            preloaded_data=preloaded_data  # Pass preloaded data
        )

        # Process the selected beta combination for the current execution date
        processor.load_betas()  # Load forecasted and simulated betas

        processor.compute_simulated_observed_yields()  # Compute yields using simulations
        processor.save_simulated_yields_long_format()

        # Process observed yields
        processor.compute_observed_yields()

        # save simulated yields and average simulation with actuals
        mean_simulated_yields_and_actual = processor.save_mean_simulated_yields_to_forecasts()

        #processor.compute_predicted_yields()  # Compute predicted yields
        #processor.align_observed_and_predicted_yields()  # Align observed and predicted yields

        # align time indices
        mean_simulated_yields_and_actual_aligned = mean_simulated_yields_and_actual.dropna(subset=["mean_simulated", "actual"]).copy()
        mean_simulated_yields_and_actual_aligned = mean_simulated_yields_and_actual_aligned.rename(columns={"mean_simulated": "prediction"})

        # Optionally, keep only required columns for metrics
        mean_simulated_yields_and_actual_aligned = mean_simulated_yields_and_actual_aligned[["horizon", "actual", 
                                                                                            "prediction", "execution_date", 
                                                                                            "forecast_date", "maturity"]].reset_index(drop=True)

        # Calculate and save returns
        processor.calculate_and_save_returns_simulations()  # Save monthly and annual returns
        monthly_returns_df, annual_returns_df = processor.get_mean_simulated_returns()
        # Save and compute metrics in main_factors_processing.py
        processor.compute_var_cvar_vol()

        return mean_simulated_yields_and_actual_aligned, monthly_returns_df, annual_returns_df

    except ValueError as e:
        # Log the error and skip processing for this execution date
        logging.warning(f"Skipping execution date {execution_date}: {e}")
        return None

def main():
    """
    Main function to process factors for multiple countries, models, and execution dates.
    """
    # Initialize data loader
    data_loader = DataLoaderYC(r'\\msfsshared\bnkg\RMAS\Resources\BAAM\OpenBAAM\Private\Data\BaseDB.mat')

    # Define the countries and models to process
    countries = ['US']  # Add other countries if needed , 'EA', 'UK' US
    
    # Define the subset of models to run
    run_all_models = False
    
    if not run_all_models:
        models_to_run = ["AR_1",
<<<<<<< HEAD
                         #"AR_1_Output_Gap_Direct_Inflation_UCSV",
=======
>>>>>>> 23323b54
                         "Mixed_Model",
                         "Mixed_Model_curvMacro",
                         "Mixed_Model_MRM",
                         "AR_1_Output_Gap_Direct_Inflation_UCSV"]  # <-- Set your desired subset here
        # Filter models_configurations for the selected models
        selected_models_configurations = {k: v for k, v in models_configurations.items() if k in models_to_run}
    else:
        selected_models_configurations = models_configurations
    
    # Determine the number of workers for parallel processing
<<<<<<< HEAD
    max_workers = max(1, multiprocessing.cpu_count() // 2)
    
=======
    max_workers = max(1, multiprocessing.cpu_count()//3)  # 
    print(str(max_workers) + " workers will be used for parallel processing.")
>>>>>>> 23323b54
    for country in countries:
        
        # Configure logging
        #logging.basicConfig(
        #    filename=os.path.join(LOG_DIR, f"{country}_main_factors_processing.log"),
        #    level=logging.INFO,
        #    format="%(asctime)s - %(levelname)s - %(message)s"
        #)
        logger = setup_country_logger(country, LOG_DIR)
        logger.info(f"Using {max_workers} workers for parallel processing.")
        logger.info(f"Starting processing for country: {country}")

        # Load data for the country
        _, _, _ = data_loader.load_data()
        if country == 'EA':
            selectedCurveName, selected_curve_data, modelParams = data_loader.process_data('DE')
        else:
            selectedCurveName, selected_curve_data, modelParams = data_loader.process_data(country)

        # Update model parameters
        modelParams.update({'minMaturity': 0.08, 'maxMaturity': 10, 'lambda1fixed': 0.7173})
        yield_curve_model = YieldCurveModel(selected_curve_data, modelParams)

        # Iterate over the selected beta combinations (from models_configurations)
        for model_name, model_config in selected_models_configurations.items():
            all_yields_predictions = []  # List to store predictions for all execution dates
            all_monthly_returns = []
            all_annual_returns = []

            logger.info(f"Processing model: {model_name} for country: {country}")

            # Get all execution dates for the current country and model combination
            execution_dates_file = Path(BETAS_DIR) / country / "factors" / model_config["beta1"] / "beta1" / "forecasts.csv"
            execution_dates = pd.read_csv(execution_dates_file)['execution_date'].unique()
            execution_dates = pd.to_datetime(execution_dates)  # Convert execution dates to datetime
            execution_dates = sorted(execution_dates)
            
            execution_dates_filter = False
            custom_dates = pd.date_range(start="1995-01-01", end="2000-01-01", freq="MS")
            if execution_dates_filter:
                execution_dates = [d for d in execution_dates if d in custom_dates]
            
            # Preload forecasted and simulated beta data
            preloaded_data = {"forecasted": {}, "simulated": {}}
            for beta_name in ["beta1", "beta2", "beta3"]:
                beta_model_name = model_config[beta_name]

                # Load forecasted betas
                forecast_path = Path(BETAS_DIR) / country / "factors" / beta_model_name / beta_name / "forecasts.csv"
                if forecast_path.exists():
                    df_forecast = pd.read_csv(forecast_path)
                    df_forecast['execution_date'] = pd.to_datetime(df_forecast['execution_date'])  # Ensure datetime type
                    df_forecast['forecast_date'] = pd.to_datetime(df_forecast['forecast_date'])  # Ensure datetime type
                    preloaded_data["forecasted"][beta_name] = df_forecast.sort_values(by=["execution_date", "forecast_date"])  # Sort
                else:
                    logger.warning(f"Forecast file not found: {forecast_path}")

                # Load simulated betas
                simulation_path = Path(BETAS_DIR) / country / "factors" / beta_model_name / beta_name / "simulations.parquet"
                if simulation_path.exists():
                    df_simulation = pd.read_parquet(simulation_path)
                    df_simulation['execution_date'] = pd.to_datetime(df_simulation['execution_date'])  # Ensure datetime type
                    df_simulation['forecast_date'] = pd.to_datetime(df_simulation['forecast_date'])  # Ensure datetime type
                    preloaded_data["simulated"][beta_name] = df_simulation.sort_values(by=["execution_date", "forecast_date"])  # Sort
                else:
                    logger.warning(f"Simulation file not found: {simulation_path}")

            # Log the structure of preloaded_data
            #logger.info(f"Preloaded data structure: {preloaded_data.keys()}")

            # Partition execution dates into non-overlapping chunks for each worker
            execution_dates_chunks = np.array_split(execution_dates, max_workers)

            # Parallelize processing of execution date chunks
            with ThreadPoolExecutor(max_workers=max_workers) as executor:
                futures = [
                    executor.submit(
                        process_execution_date,
                        country,
                        model_name,
                        model_config,
                        execution_date,
                        yield_curve_model,
                        modelParams,
                        preloaded_data  # Pass preloaded data to the worker
                    )
                    for chunk in execution_dates_chunks
                    for execution_date in chunk
                ]

                for future in tqdm(as_completed(futures), total=len(futures), desc=f"Processing {model_name} for {country}"):
                    try:
                        yields_predictions, monthly_returns_df, annual_returns_df = future.result()
                        all_yields_predictions.append(yields_predictions)  # Collect predictions
                        all_monthly_returns.append(monthly_returns_df)
                        all_annual_returns.append(annual_returns_df)                        
                    except Exception as e:
                        logger.error(f"Error in parallel processing: {e}", exc_info=True)

            # Combine all predictions into a single DataFrame
            df_yields__predictions = pd.concat(all_yields_predictions, ignore_index=True)
            compute_and_save_out_of_sample_metrics(df_yields__predictions, Path(SAVE_DIR) / country / "yields" / "estimated_yields" / model_name)

            # Save returns forecasts.csv
            monthly_returns_all = pd.concat(all_monthly_returns, ignore_index=True)
            annual_returns_all = pd.concat(all_annual_returns, ignore_index=True)

            monthly_returns_file = Path(SAVE_DIR) / country / "returns" / "estimated_returns" / model_name / "monthly" / "forecasts.csv"
            annual_returns_file = Path(SAVE_DIR) / country / "returns" / "estimated_returns" / model_name / "annual" / "forecasts.csv"
            monthly_returns_file.parent.mkdir(parents=True, exist_ok=True)
            annual_returns_file.parent.mkdir(parents=True, exist_ok=True)

            monthly_returns_all.to_csv(monthly_returns_file, index=False)
            annual_returns_all.to_csv(annual_returns_file, index=False)

            compute_and_save_out_of_sample_metrics(
                monthly_returns_all, 
                Path(SAVE_DIR) / country / "returns" / "estimated_returns" / model_name / "monthly"
            )
            compute_and_save_out_of_sample_metrics(
                annual_returns_all, 
                Path(SAVE_DIR) / country / "returns" / "estimated_returns" / model_name / "annual"
            )
            
    logger.info("Out-of-sample metrics saved successfully.")

if __name__ == "__main__":
    main()

<|MERGE_RESOLUTION|>--- conflicted
+++ resolved
@@ -173,10 +173,6 @@
     
     if not run_all_models:
         models_to_run = ["AR_1",
-<<<<<<< HEAD
-                         #"AR_1_Output_Gap_Direct_Inflation_UCSV",
-=======
->>>>>>> 23323b54
                          "Mixed_Model",
                          "Mixed_Model_curvMacro",
                          "Mixed_Model_MRM",
@@ -187,13 +183,8 @@
         selected_models_configurations = models_configurations
     
     # Determine the number of workers for parallel processing
-<<<<<<< HEAD
-    max_workers = max(1, multiprocessing.cpu_count() // 2)
-    
-=======
     max_workers = max(1, multiprocessing.cpu_count()//3)  # 
     print(str(max_workers) + " workers will be used for parallel processing.")
->>>>>>> 23323b54
     for country in countries:
         
         # Configure logging
